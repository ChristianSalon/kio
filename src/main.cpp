/**
 * @file main.cpp
 * @author Christian Saloň
 */

#include <iostream>
#include <stdexcept>
#include <cstdlib>
#include <vector>
#include <map>
#include <optional>
#include <set>
#include <limits>
#include <algorithm>
#include <fstream>
#include <memory>
#include <cstring>

#include <vulkan/vulkan.h>

#include "window.h"
#include "text_renderer.h"
#include "text_renderer_utils.h"

std::string DEFAULT_FONT_FILE = "arial.ttf";

/**
 * @class App
 */
class App {

private:

    /**
     * @brief Represents supported vulkan queue families of physical device
     */
    struct QueueFamilyIndices {
        std::optional<uint32_t> graphicsFamily;
        std::optional<uint32_t> presentFamily;

        bool isComplete() {
            return
                graphicsFamily.has_value() &&
                presentFamily.has_value();
        }
    };

    /**
     * @brief Represents the swap chain capabilities of physical device
     */
    struct SwapChainSupportDetails {
        VkSurfaceCapabilitiesKHR surfaceCapabilities{};
        std::vector<VkSurfaceFormatKHR> surfaceFormats;
        std::vector<VkPresentModeKHR> presentModes;
        VkCompositeAlphaFlagBitsKHR compositeAlphaMode;
    };

    const int MAX_FRAMES_IN_FLIGHT = 2;

    /**
     * @brief Selected vulkan extensions
     */
    const std::vector<const char *> extensions = {
        "VK_KHR_surface",

#if defined(USE_WIN32)
        "VK_KHR_win32_surface"
#elif defined(USE_X11)
        "VK_KHR_xlib_surface"
#elif defined(USE_WAYLAND)
        "VK_KHR_wayland_surface"
#endif

    };

    /**
     * @brief Selected vulkan device extensions
     */
    const std::vector<const char *> deviceExtensions = {
        "VK_KHR_swapchain"
    };

    /**
     * @brief Selected vulkan validation layers
     */
    const std::vector<const char *> validationLayers = {
        "VK_LAYER_KHRONOS_validation"
    };

    std::string _fontFilePath;

    std::shared_ptr<MainWindow> _window;                    /**< Application window */
    TextRenderer &_tr = TextRenderer::getInstance();        /**< Text Renderer */

    VkInstance _instance;                                   /**< Vulkan instance */
    VkSurfaceKHR _surface;                                  /**< Vulkan surface */
    VkPhysicalDevice _physicalDevice;                       /**< Vulkan physical device */
    VkDevice _logicalDevice;                                /**< Vulkan logical device */
    VkQueue _graphicsQueue;                                 /**< Vulkan graphics queue */
    VkQueue _presentQueue;                                  /**< Vulkan present queue */
    VkSwapchainKHR _swapChain;                              /**< Vulkan swap chain */
    std::vector<VkImage> _swapChainImages;                  /**< Vulkan swap chain images */
    VkFormat _swapChainImageFormat;                         /**< Vulkan swap chain image format */
    VkExtent2D _swapChainExtent;                            /**< Vulkan swap chain extent */
    std::vector<VkImageView> _swapChainImageViews;          /**< Vulkan swap chain image views */
    VkRenderPass _renderPass;                               /**< Vulkan render pass */
    VkPipelineLayout _pipelineLayout;                       /**< Vulkan pipeline layout */
    VkPipeline _graphicsPipeline;                           /**< Vulkan graphics pipeline */
    std::vector<VkFramebuffer> _framebuffers;               /**< Vulkan frame buffers */
    VkCommandPool _commandPool;                             /**< Vulkan command pool */
    VkBuffer _vertexBuffer;                                 /**< Vulkan vertex buffer */
    VkDeviceMemory _vertexBufferMemory;                     /**< Vulkan vertex buffer memory */
    std::vector<VkCommandBuffer> _commandBuffers;           /**< Vulkan command buffers */
    std::vector<VkSemaphore> _imageAvailableSemaphores;     /**< Semaphore to signal that an image was acquired from the swap chain */
    std::vector<VkSemaphore> _renderFinishedSemaphores;     /**< Semaphore to signal if vulkan finished rendering and can begin presenting */
    std::vector<VkFence> _inFlightFences;                   /**< Fence to ensure only one frame at a time is being rendered */

public:

    /**
     * @brief Sets attributes to default values
     */
    App(std::string fontFilePath) {
        this->_fontFilePath = fontFilePath;

        this->_instance = nullptr;
        this->_surface = nullptr;
        this->_physicalDevice = nullptr;
        this->_logicalDevice = nullptr;
        this->_graphicsQueue = nullptr;
        this->_presentQueue = nullptr;
        this->_swapChain = nullptr;
        this->_swapChainImageFormat = VK_FORMAT_UNDEFINED;
        this->_swapChainExtent = {};
        this->_renderPass = nullptr;
        this->_pipelineLayout = nullptr;
        this->_graphicsPipeline = nullptr;
        this->_commandPool = nullptr;
        this->_vertexBuffer = nullptr;
    }

    /**
     * @brief Performs cleanup, destroys vulkan objects
     */
    ~App() {
        _cleanupSwapChain();

        for(int i = 0; i < MAX_FRAMES_IN_FLIGHT; i++) {
            vkDestroySemaphore(this->_logicalDevice, this->_imageAvailableSemaphores[i], nullptr);
            vkDestroySemaphore(this->_logicalDevice, this->_renderFinishedSemaphores[i], nullptr);
            vkDestroyFence(this->_logicalDevice, this->_inFlightFences[i], nullptr);
        }

        vkDestroyCommandPool(this->_logicalDevice, this->_commandPool, nullptr);

        vkDestroyPipeline(this->_logicalDevice, this->_graphicsPipeline, nullptr);
        vkDestroyPipelineLayout(this->_logicalDevice, this->_pipelineLayout, nullptr);
        vkDestroyRenderPass(this->_logicalDevice, this->_renderPass, nullptr);

        vkDestroyDevice(this->_logicalDevice, nullptr);
        vkDestroySurfaceKHR(this->_instance, this->_surface, nullptr);
        vkDestroyInstance(this->_instance, nullptr);
    }

    /**
     * @brief Runs application
     */
    void run() {
        _createWindow();
        _initVulkan();

        this->_tr.init(
            64,
            false,
            this->_fontFilePath,
            this->_window,
            this->_physicalDevice,
            this->_logicalDevice,
            this->_commandPool,
            this->_graphicsQueue
        );

        _mainLoop();

        this->_tr.destroy();
    }

private:

    /**
     * @brief Initializes vulkan objects
     */
    void _initVulkan() {
        _createInstance();
        _createSurface();
        _selectPhysicalDevice();
        _createLogicalDevice();
        _createSwapChain();
        _createImageViews();
        _createRenderPass();
        _createGraphicsPipeline();
        _createFramebuffers();
        _createCommandPool();
        _createCommandBuffers();
        _createSynchronizationObjects();
    }

    /**
     * @brief Creates window with default values
     */
    void _createWindow() {
        this->_window.reset(new MainWindow());
        this->_window->create();
    }

    /**
     * @brief Shows window and runs main loop
     */
    void _mainLoop() {
        this->_window->show();

        while(this->_window->isActive()) {
            _drawFrame();
            this->_window->pollEvents();
        }

        vkDeviceWaitIdle(this->_logicalDevice);
    }

    /**
     * @brief Checks if all required vulkan extensions are supported
     *
     * @return True if all extensions are supported, else false
     */
    bool _areExtensionsSupported() {
        uint32_t extensionCount = 0;
        vkEnumerateInstanceExtensionProperties(nullptr, &extensionCount, nullptr);

        std::vector<VkExtensionProperties> availableExtensionsProperties(extensionCount);
        vkEnumerateInstanceExtensionProperties(nullptr, &extensionCount, availableExtensionsProperties.data());

        for(const char *extension : extensions) {
            bool extensionFound = false;

            for(const VkExtensionProperties &extensionProperties : availableExtensionsProperties) {
                if(strcmp(extension, extensionProperties.extensionName) == 0) {
                    extensionFound = true;
                    break;
                }
            }

            if(!extensionFound) {
                return false;
            }
        }

        return true;
    }

    /**
     * @brief Checks if all required vulkan validations layers are supported
     *
     * @return True if all validation layers are supported, else false
     */
    bool _areValidationLayersSupported() {
        uint32_t layerCount;
        vkEnumerateInstanceLayerProperties(&layerCount, nullptr);

        std::vector<VkLayerProperties> supportedLayers(layerCount);
        vkEnumerateInstanceLayerProperties(&layerCount, supportedLayers.data());

        for(const char *validationLayer : validationLayers) {
            bool layerFound = false;

            for(const VkLayerProperties &layerProperties : supportedLayers) {
                if(strcmp(validationLayer, layerProperties.layerName) == 0) {
                    layerFound = true;
                    break;
                }
            }

            if(!layerFound) {
                return false;
            }
        }

        return true;
    }

    /**
     * @brief Creates vulkan instance
     */
    void _createInstance() {
        if(!_areExtensionsSupported()) {
            throw std::runtime_error("Selected vulkan extensions are not supported");
        }

        if(!_areValidationLayersSupported()) {
            throw std::runtime_error("Selected vulkan validation layers are not supported");
        }

        VkApplicationInfo applicationInfo{};
        applicationInfo.sType = VK_STRUCTURE_TYPE_APPLICATION_INFO;
        applicationInfo.pApplicationName = "kio";
        applicationInfo.applicationVersion = VK_MAKE_VERSION(1, 0, 0);
        applicationInfo.pEngineName = "No Engine";
        applicationInfo.engineVersion = VK_MAKE_VERSION(1, 0, 0);
        applicationInfo.apiVersion = VK_API_VERSION_1_0;

        VkInstanceCreateInfo instanceCreateInfo{};
        instanceCreateInfo.sType = VK_STRUCTURE_TYPE_INSTANCE_CREATE_INFO;
        instanceCreateInfo.pApplicationInfo = &applicationInfo;
        instanceCreateInfo.enabledExtensionCount = 0;
        instanceCreateInfo.ppEnabledExtensionNames = nullptr;
        instanceCreateInfo.enabledLayerCount = static_cast<uint32_t>(validationLayers.size());
        instanceCreateInfo.ppEnabledLayerNames = validationLayers.data();
        instanceCreateInfo.enabledExtensionCount = static_cast<uint32_t>(extensions.size());
        instanceCreateInfo.ppEnabledExtensionNames = extensions.data();

        if(vkCreateInstance(&instanceCreateInfo, nullptr, &this->_instance) != VK_SUCCESS) {
            throw std::runtime_error("Error creating vulkan instance");
        }
    }

    /**
     * @brief Creates vulkan surface
     */
    void _createSurface() {

#if defined(USE_WIN32)

        VkWin32SurfaceCreateInfoKHR surfaceCreateInfo{};
        surfaceCreateInfo.sType = VK_STRUCTURE_TYPE_WIN32_SURFACE_CREATE_INFO_KHR;
        surfaceCreateInfo.hwnd = this->_window->getHwmd();
        surfaceCreateInfo.hinstance = this->_window->getHInstance();

        if(vkCreateWin32SurfaceKHR(this->_instance, &surfaceCreateInfo, nullptr, &this->_surface) != VK_SUCCESS) {
            throw std::runtime_error("Error creating WIN32 vulkan surface");
        }

#elif defined(USE_X11)

        VkXlibSurfaceCreateInfoKHR surfaceCreateInfo{};
        surfaceCreateInfo.sType = VK_STRUCTURE_TYPE_XLIB_SURFACE_CREATE_INFO_KHR;
        surfaceCreateInfo.dpy = this->_window->getDisplay();
        surfaceCreateInfo.window = this->_window->getWindow();

        if(vkCreateXlibSurfaceKHR(this->_instance, &surfaceCreateInfo, nullptr, &this->_surface) != VK_SUCCESS) {
            throw std::runtime_error("Error creating X11 vulkan surface");
        }

#elif defined(USE_WAYLAND)

        VkWaylandSurfaceCreateInfoKHR surfaceCreateInfo{};
        surfaceCreateInfo.sType = VK_STRUCTURE_TYPE_WAYLAND_SURFACE_CREATE_INFO_KHR;
        surfaceCreateInfo.display = this->_window->getDisplay();
        surfaceCreateInfo.surface = this->_window->getSurface();

        if(vkCreateWaylandSurfaceKHR(this->_instance, &surfaceCreateInfo, nullptr, &this->_surface) != VK_SUCCESS) {
            throw std::runtime_error("Error creating Wayland vulkan surface");
        }

#endif

    }

    /**
     * @brief Checks if specified physical device supports required vulkan device extensions
     *
     * @param physicalDevice Physical device (graphics card)
     *
     * @return True if all extensions are supported, else false
     */
    bool _areDeviceExtensionsSupported(VkPhysicalDevice physicalDevice) {
        uint32_t deviceExtensionCount;
        vkEnumerateDeviceExtensionProperties(physicalDevice, nullptr, &deviceExtensionCount, nullptr);

        std::vector<VkExtensionProperties> availableDeviceExtensionsProperties(deviceExtensionCount);
        vkEnumerateDeviceExtensionProperties(physicalDevice, nullptr, &deviceExtensionCount, availableDeviceExtensionsProperties.data());

        for(const char *requiredDeviceExtension : deviceExtensions) {
            bool deviceExtensionFound = false;

            for(const VkExtensionProperties &availableDeviceExtensionProperties : availableDeviceExtensionsProperties) {
                if(strcmp(requiredDeviceExtension, availableDeviceExtensionProperties.extensionName) == 0) {
                    deviceExtensionFound = true;
                    break;
                }
            }

            if(!deviceExtensionFound) {
                return false;
            }
        }

        return true;
    }

    /**
     * @brief Checks and registers vulkan graphics and present queue
     *
     * @param physicalDevice Physical device (graphics card)
     *
     * @return Populated QueueFamilyIndices struct
     */
    QueueFamilyIndices _findQueueFamilies(VkPhysicalDevice physicalDevice) {
        uint32_t queueFamilyCount = 0;
        vkGetPhysicalDeviceQueueFamilyProperties(physicalDevice, &queueFamilyCount, nullptr);

        std::vector<VkQueueFamilyProperties> queueFamilies(queueFamilyCount);
        vkGetPhysicalDeviceQueueFamilyProperties(physicalDevice, &queueFamilyCount, queueFamilies.data());

        QueueFamilyIndices indices;
        int i = 0;
        for(const VkQueueFamilyProperties &queueFamilyProperties : queueFamilies) {
            if(queueFamilyProperties.queueFlags & VK_QUEUE_GRAPHICS_BIT) {
                indices.graphicsFamily = i;
            }

            VkBool32 presentSupport = false;
            vkGetPhysicalDeviceSurfaceSupportKHR(physicalDevice, i, this->_surface, &presentSupport);
            if(presentSupport) {
                indices.presentFamily = i;
            }

            if(indices.isComplete()) {
                break;
            }

            i++;
        }

        return indices;
    }

    /**
     * @brief Rates the suitability of the specified physical device based on performance and capabilities
     *
     * @param physicalDevice Physical device (graphics card)
     *
     * @return Score of physical device
     */
    int _ratePhysicalDevice(VkPhysicalDevice physicalDevice) {
        VkPhysicalDeviceProperties physicalDeviceProperties;
        vkGetPhysicalDeviceProperties(physicalDevice, &physicalDeviceProperties);
        int score = 0;

        if(!_areDeviceExtensionsSupported(physicalDevice)) {
            return score;
        }

        SwapChainSupportDetails swapChainSupport = _querySwapChainSupport(physicalDevice);
        bool isSwapChainSupported = !swapChainSupport.surfaceFormats.empty() && !swapChainSupport.presentModes.empty();
        if(!isSwapChainSupported) {
            return score;
        }

        QueueFamilyIndices indices = _findQueueFamilies(physicalDevice);
        if(!indices.isComplete()) {
            return score;
        }

<<<<<<< HEAD
        if(physicalDeviceProperties.deviceType == VK_PHYSICAL_DEVICE_TYPE_DISCRETE_GPU) {

#if defined(USE_WAYLAND)

#else
=======
        if (physicalDeviceProperties.deviceType == VK_PHYSICAL_DEVICE_TYPE_DISCRETE_GPU) {
>>>>>>> 4af09c7a
            score += 100;
        }
        else if(physicalDeviceProperties.deviceType == VK_PHYSICAL_DEVICE_TYPE_INTEGRATED_GPU) {
            score += 10;
        }

        return score;
    }

    /**
     * @brief Selects which physical device (graphics card) will be used for rendering
     */
    void _selectPhysicalDevice() {
        uint32_t deviceCount = 0;
        vkEnumeratePhysicalDevices(this->_instance, &deviceCount, nullptr);

        if(deviceCount == 0) {
            throw std::runtime_error("No GPU found which supports vulkan");
        }

        std::vector<VkPhysicalDevice> physicalDevices(deviceCount);
        vkEnumeratePhysicalDevices(this->_instance, &deviceCount, physicalDevices.data());

        std::multimap<int, VkPhysicalDevice> ratedPhysicalDevices;
        for(const VkPhysicalDevice &physicalDevice : physicalDevices) {
            ratedPhysicalDevices.insert(
                std::make_pair(_ratePhysicalDevice(physicalDevice), physicalDevice)
            );
        }

        if(ratedPhysicalDevices.rbegin()->first > 0) {
            this->_physicalDevice = ratedPhysicalDevices.rbegin()->second;
        }
        else {
            throw std::runtime_error("Error selecting GPU");
        }
    }

    /**
     * @brief Creates vulkan logical device based on selected physical device
     */
    void _createLogicalDevice() {
        QueueFamilyIndices indices = _findQueueFamilies(this->_physicalDevice);

        std::vector<VkDeviceQueueCreateInfo> deviceQueueCreateInfos;
        std::set<uint32_t> uniqueQueueFamilies = { indices.graphicsFamily.value(), indices.presentFamily.value() };

        float queuePriority = 1.0f;
        for(uint32_t queueFamily : uniqueQueueFamilies) {
            VkDeviceQueueCreateInfo deviceQueueCreateInfo{};
            deviceQueueCreateInfo.sType = VK_STRUCTURE_TYPE_DEVICE_QUEUE_CREATE_INFO;
            deviceQueueCreateInfo.queueFamilyIndex = queueFamily;
            deviceQueueCreateInfo.queueCount = 1;
            deviceQueueCreateInfo.pQueuePriorities = &queuePriority;
            deviceQueueCreateInfos.push_back(deviceQueueCreateInfo);
        }

        VkPhysicalDeviceFeatures deviceFeatures{};

        VkDeviceCreateInfo deviceCreateInfo{};
        deviceCreateInfo.sType = VK_STRUCTURE_TYPE_DEVICE_CREATE_INFO;
        deviceCreateInfo.queueCreateInfoCount = static_cast<uint32_t>(deviceQueueCreateInfos.size());
        deviceCreateInfo.pQueueCreateInfos = deviceQueueCreateInfos.data();
        deviceCreateInfo.pEnabledFeatures = &deviceFeatures;
        deviceCreateInfo.enabledExtensionCount = static_cast<uint32_t>(deviceExtensions.size());
        deviceCreateInfo.ppEnabledExtensionNames = deviceExtensions.data();
        deviceCreateInfo.enabledLayerCount = static_cast<uint32_t>(validationLayers.size());
        deviceCreateInfo.ppEnabledLayerNames = validationLayers.data();

        if(vkCreateDevice(this->_physicalDevice, &deviceCreateInfo, nullptr, &this->_logicalDevice) != VK_SUCCESS) {
            throw std::runtime_error("Error creating vulkan logical device");
        }

        vkGetDeviceQueue(this->_logicalDevice, indices.graphicsFamily.value(), 0, &this->_graphicsQueue);
        vkGetDeviceQueue(this->_logicalDevice, indices.presentFamily.value(), 0, &this->_presentQueue);
    }

    /**
     * @brief Queries the swap chain capabilities of selected physical device
     *
     * @param physicalDevice Physical device (graphics card)
     *
     * @return Populated SwapChainSupportDetails struct
     */
    SwapChainSupportDetails _querySwapChainSupport(VkPhysicalDevice physicalDevice) {
        SwapChainSupportDetails details;
        vkGetPhysicalDeviceSurfaceCapabilitiesKHR(physicalDevice, this->_surface, &details.surfaceCapabilities);

        // Select composite alpha mode
        if(details.surfaceCapabilities.supportedCompositeAlpha & VK_COMPOSITE_ALPHA_OPAQUE_BIT_KHR) {
            details.compositeAlphaMode = VK_COMPOSITE_ALPHA_OPAQUE_BIT_KHR;
        }
        else if(details.surfaceCapabilities.supportedCompositeAlpha & VK_COMPOSITE_ALPHA_INHERIT_BIT_KHR) {
            details.compositeAlphaMode = VK_COMPOSITE_ALPHA_INHERIT_BIT_KHR;
        }
        else if(details.surfaceCapabilities.supportedCompositeAlpha & VK_COMPOSITE_ALPHA_PRE_MULTIPLIED_BIT_KHR) {
            details.compositeAlphaMode = VK_COMPOSITE_ALPHA_PRE_MULTIPLIED_BIT_KHR;
        }
        else if(details.surfaceCapabilities.supportedCompositeAlpha & VK_COMPOSITE_ALPHA_POST_MULTIPLIED_BIT_KHR) {
            details.compositeAlphaMode = VK_COMPOSITE_ALPHA_POST_MULTIPLIED_BIT_KHR;
        }
        else {
            throw std::runtime_error("No supported composite alpha mode for vulkan");
        }

        uint32_t surfaceFormatCount;
        vkGetPhysicalDeviceSurfaceFormatsKHR(physicalDevice, this->_surface, &surfaceFormatCount, nullptr);
        if(surfaceFormatCount != 0) {
            details.surfaceFormats.resize(surfaceFormatCount);
            vkGetPhysicalDeviceSurfaceFormatsKHR(physicalDevice, this->_surface, &surfaceFormatCount, details.surfaceFormats.data());
        }

        uint32_t surfacePresentModeCount;
        vkGetPhysicalDeviceSurfacePresentModesKHR(physicalDevice, this->_surface, &surfacePresentModeCount, nullptr);
        if(surfacePresentModeCount != 0) {
            details.presentModes.resize(surfacePresentModeCount);
            vkGetPhysicalDeviceSurfacePresentModesKHR(physicalDevice, this->_surface, &surfacePresentModeCount, details.presentModes.data());
        }

        return details;
    }

    /**
     * @brief Selects the preferred swap chain surface format
     *
     * @param availableSurfaceFormats Vulkan surface formats of selected physical device
     *
     * @return Selected vulkan swap chain surface format
     */
    VkSurfaceFormatKHR _selectSwapChainSurfaceFormat(const std::vector<VkSurfaceFormatKHR> &availableSurfaceFormats) {
        for(const VkSurfaceFormatKHR &availableSurfaceFormat : availableSurfaceFormats) {
            if(availableSurfaceFormat.format == VK_FORMAT_B8G8R8A8_SRGB && availableSurfaceFormat.colorSpace == VK_COLOR_SPACE_SRGB_NONLINEAR_KHR) {
                return availableSurfaceFormat;
            }
        }

        return availableSurfaceFormats.at(0);
    }

    /**
     * @brief Selects the preferred presenting mode
     *
     * @param availablePresentModes Supported vulkan present modes of selected physical device
     *
     * @return Selected vulkan present mode
     */
    VkPresentModeKHR _selectSwapChainPresentMode(const std::vector<VkPresentModeKHR> &availablePresentModes) {
        for(const VkPresentModeKHR &availablePresentMode : availablePresentModes) {
            if(availablePresentMode == VK_PRESENT_MODE_MAILBOX_KHR) {
                return availablePresentMode;
            }
        }

        return VK_PRESENT_MODE_FIFO_KHR;
    }

    /**
     * @brief Creates the optimal vulkan swap chain extent
     *
     * @param surfaceCapabilities Supported surface capabilities of selected physical device
     *
     * @return Vulkan 2D extent
     */
    VkExtent2D _selectSwapChainExtent(const VkSurfaceCapabilitiesKHR &surfaceCapabilities) {
        if(surfaceCapabilities.currentExtent.width != std::numeric_limits<uint32_t>::max()) {
            return surfaceCapabilities.currentExtent;
        }

        VkExtent2D extent = {
            static_cast<uint32_t>(this->_window->getWidth()),
            static_cast<uint32_t>(this->_window->getHeight())
        };

        extent.width = std::clamp(extent.width, surfaceCapabilities.minImageExtent.width, surfaceCapabilities.maxImageExtent.width);
        extent.height = std::clamp(extent.height, surfaceCapabilities.minImageExtent.height, surfaceCapabilities.maxImageExtent.height);

        return extent;
    }

    /**
     * @brief Destroys vulkan swap chain, image views and frame buffers
     */
    void _cleanupSwapChain() {
        for(VkFramebuffer swapChainFramebuffer : this->_framebuffers) {
            vkDestroyFramebuffer(this->_logicalDevice, swapChainFramebuffer, nullptr);
        }

        for(const VkImageView &swapChainImageView : this->_swapChainImageViews) {
            vkDestroyImageView(this->_logicalDevice, swapChainImageView, nullptr);
        }

        vkDestroySwapchainKHR(this->_logicalDevice, this->_swapChain, nullptr);
    }

    /**
     * @brief Creates a new swapchain when needed and destroys the previous one
     */
    void _recreateSwapChain() {
        /* while (this->_window->isMinimized()) {
            this->_window->wait();
            this->_window->pollEvents();
        } */

        vkDeviceWaitIdle(this->_logicalDevice);
        _cleanupSwapChain();

        _createSwapChain();
        _createImageViews();
        _createFramebuffers();
    }

    /**
     * @brief Creates vulkan swap chain
     */
    void _createSwapChain() {
        SwapChainSupportDetails swapChainSupport = _querySwapChainSupport(this->_physicalDevice);
        VkSurfaceFormatKHR surfaceFormat = _selectSwapChainSurfaceFormat(swapChainSupport.surfaceFormats);
        VkPresentModeKHR presentMode = _selectSwapChainPresentMode(swapChainSupport.presentModes);
        VkExtent2D extent = _selectSwapChainExtent(swapChainSupport.surfaceCapabilities);

        uint32_t imageCount = swapChainSupport.surfaceCapabilities.minImageCount + 1;
        if(
            swapChainSupport.surfaceCapabilities.maxImageCount > 0 &&
            imageCount > swapChainSupport.surfaceCapabilities.maxImageCount
        ) {
            imageCount = swapChainSupport.surfaceCapabilities.maxImageCount;
        }

        VkSwapchainCreateInfoKHR swapChainCreateInfo{};
        swapChainCreateInfo.sType = VK_STRUCTURE_TYPE_SWAPCHAIN_CREATE_INFO_KHR;
        swapChainCreateInfo.surface = this->_surface;
        swapChainCreateInfo.minImageCount = imageCount;
        swapChainCreateInfo.imageFormat = surfaceFormat.format;
        swapChainCreateInfo.imageColorSpace = surfaceFormat.colorSpace;
        swapChainCreateInfo.imageExtent = extent;
        swapChainCreateInfo.imageArrayLayers = 1;
        swapChainCreateInfo.imageUsage = VK_IMAGE_USAGE_COLOR_ATTACHMENT_BIT;

        QueueFamilyIndices indices = _findQueueFamilies(this->_physicalDevice);
        uint32_t queueFamilyIndices[] = { indices.graphicsFamily.value(), indices.presentFamily.value() };
        if(indices.graphicsFamily != indices.presentFamily) {
            swapChainCreateInfo.imageSharingMode = VK_SHARING_MODE_CONCURRENT;
            swapChainCreateInfo.queueFamilyIndexCount = 2;
            swapChainCreateInfo.pQueueFamilyIndices = queueFamilyIndices;
        }
        else {
            swapChainCreateInfo.imageSharingMode = VK_SHARING_MODE_EXCLUSIVE;
            swapChainCreateInfo.queueFamilyIndexCount = 0;
            swapChainCreateInfo.pQueueFamilyIndices = nullptr;
        }

        swapChainCreateInfo.preTransform = swapChainSupport.surfaceCapabilities.currentTransform;
        swapChainCreateInfo.compositeAlpha = swapChainSupport.compositeAlphaMode;
        swapChainCreateInfo.presentMode = presentMode;
        swapChainCreateInfo.clipped = true;
        swapChainCreateInfo.oldSwapchain = nullptr;

        if(vkCreateSwapchainKHR(this->_logicalDevice, &swapChainCreateInfo, nullptr, &this->_swapChain) != VK_SUCCESS) {
            throw std::runtime_error("Error creating vulkan swap chain");
        }

        this->_swapChainImageFormat = surfaceFormat.format;
        this->_swapChainExtent = extent;

        vkGetSwapchainImagesKHR(this->_logicalDevice, this->_swapChain, &imageCount, nullptr);
        this->_swapChainImages.resize(imageCount);
        vkGetSwapchainImagesKHR(this->_logicalDevice, this->_swapChain, &imageCount, this->_swapChainImages.data());
    }

    /**
     * @brief Creates vulkan image views
     */
    void _createImageViews() {
        this->_swapChainImageViews.resize(this->_swapChainImages.size());

        int i = 0;
        for(const VkImage &swapChainImage : this->_swapChainImages) {
            VkImageViewCreateInfo imageViewCreateInfo{};
            imageViewCreateInfo.sType = VK_STRUCTURE_TYPE_IMAGE_VIEW_CREATE_INFO;
            imageViewCreateInfo.image = swapChainImage;
            imageViewCreateInfo.viewType = VK_IMAGE_VIEW_TYPE_2D;
            imageViewCreateInfo.format = this->_swapChainImageFormat;
            imageViewCreateInfo.components.r = VK_COMPONENT_SWIZZLE_IDENTITY;
            imageViewCreateInfo.components.g = VK_COMPONENT_SWIZZLE_IDENTITY;
            imageViewCreateInfo.components.b = VK_COMPONENT_SWIZZLE_IDENTITY;
            imageViewCreateInfo.components.a = VK_COMPONENT_SWIZZLE_IDENTITY;
            imageViewCreateInfo.subresourceRange.aspectMask = VK_IMAGE_ASPECT_COLOR_BIT;
            imageViewCreateInfo.subresourceRange.baseMipLevel = 0;
            imageViewCreateInfo.subresourceRange.levelCount = 1;
            imageViewCreateInfo.subresourceRange.baseArrayLayer = 0;
            imageViewCreateInfo.subresourceRange.layerCount = 1;

            if(vkCreateImageView(this->_logicalDevice, &imageViewCreateInfo, nullptr, &this->_swapChainImageViews[i]) != VK_SUCCESS) {
                throw std::runtime_error("Error creating vulkan image views");
            }

            i++;
        }
    }

    /**
     * @brief Creates vulkan render pass
     */
    void _createRenderPass() {
        VkAttachmentDescription colorAttachmentDescription{};
        colorAttachmentDescription.format = this->_swapChainImageFormat;
        colorAttachmentDescription.samples = VK_SAMPLE_COUNT_1_BIT;
        colorAttachmentDescription.loadOp = VK_ATTACHMENT_LOAD_OP_CLEAR;
        colorAttachmentDescription.storeOp = VK_ATTACHMENT_STORE_OP_STORE;
        colorAttachmentDescription.stencilLoadOp = VK_ATTACHMENT_LOAD_OP_DONT_CARE;
        colorAttachmentDescription.stencilStoreOp = VK_ATTACHMENT_STORE_OP_DONT_CARE;
        colorAttachmentDescription.initialLayout = VK_IMAGE_LAYOUT_UNDEFINED;
        colorAttachmentDescription.finalLayout = VK_IMAGE_LAYOUT_PRESENT_SRC_KHR;

        VkAttachmentReference colorAttachmentReference{};
        colorAttachmentReference.attachment = 0;
        colorAttachmentReference.layout = VK_IMAGE_LAYOUT_COLOR_ATTACHMENT_OPTIMAL;

        VkSubpassDescription subpassDescription{};
        subpassDescription.pipelineBindPoint = VK_PIPELINE_BIND_POINT_GRAPHICS;
        subpassDescription.colorAttachmentCount = 1;
        subpassDescription.pColorAttachments = &colorAttachmentReference;

        VkSubpassDependency subpassDependency{};
        subpassDependency.srcSubpass = VK_SUBPASS_EXTERNAL;
        subpassDependency.dstSubpass = 0;
        subpassDependency.srcStageMask = VK_PIPELINE_STAGE_COLOR_ATTACHMENT_OUTPUT_BIT;
        subpassDependency.srcAccessMask = 0;
        subpassDependency.dstStageMask = VK_PIPELINE_STAGE_COLOR_ATTACHMENT_OUTPUT_BIT;
        subpassDependency.dstAccessMask = VK_ACCESS_COLOR_ATTACHMENT_WRITE_BIT;

        VkRenderPassCreateInfo renderPassCreateInfo{};
        renderPassCreateInfo.sType = VK_STRUCTURE_TYPE_RENDER_PASS_CREATE_INFO;
        renderPassCreateInfo.attachmentCount = 1;
        renderPassCreateInfo.pAttachments = &colorAttachmentDescription;
        renderPassCreateInfo.subpassCount = 1;
        renderPassCreateInfo.pSubpasses = &subpassDescription;
        renderPassCreateInfo.dependencyCount = 1;
        renderPassCreateInfo.pDependencies = &subpassDependency;

        if(vkCreateRenderPass(this->_logicalDevice, &renderPassCreateInfo, nullptr, &this->_renderPass) != VK_SUCCESS) {
            throw std::runtime_error("Error creating vulkan render pass");
        }
    }

    /**
     * @brief Used for reading shader code
     *
     * @param fileName Shader file name
     *
     * @return Shader code buffer
     */
    std::vector<char> _readFile(std::string fileName) {
        std::ifstream file(fileName, std::ios::ate | std::ios::binary);

        if(!file.is_open()) {
            throw std::runtime_error("Error opening file " + fileName);
        }

        size_t size = static_cast<size_t>(file.tellg());
        std::vector<char> buffer(size);

        file.seekg(0);
        file.read(buffer.data(), size);
        file.close();

        return buffer;
    }

    /**
     * @brief Creates vulkan shader module from specified shader
     *
     * @param shaderCode Shader code
     *
     * @return Vulkan shader module
     */
    VkShaderModule _createShaderModule(const std::vector<char> &shaderCode) {
        VkShaderModuleCreateInfo shaderModuleCreateInfo{};
        shaderModuleCreateInfo.sType = VK_STRUCTURE_TYPE_SHADER_MODULE_CREATE_INFO;
        shaderModuleCreateInfo.codeSize = shaderCode.size();
        shaderModuleCreateInfo.pCode = reinterpret_cast<const uint32_t *>(shaderCode.data());

        VkShaderModule shaderModule;

        if(vkCreateShaderModule(this->_logicalDevice, &shaderModuleCreateInfo, nullptr, &shaderModule) != VK_SUCCESS) {
            throw std::runtime_error("Error creating vulkan shader module");
        }

        return shaderModule;
    }

    /**
     * @brief Creates vulkan graphics pipeline
     * Color blending is enabled
     */
    void _createGraphicsPipeline() {
        std::vector<char> vertexShaderCode = _readFile("vert.spv");
        std::vector<char> fragmentShaderCode = _readFile("frag.spv");

        VkShaderModule vertexShaderModule = _createShaderModule(vertexShaderCode);
        VkShaderModule fragmentShaderModule = _createShaderModule(fragmentShaderCode);

        VkPipelineShaderStageCreateInfo vertexShaderStageCreateInfo{};
        vertexShaderStageCreateInfo.sType = VK_STRUCTURE_TYPE_PIPELINE_SHADER_STAGE_CREATE_INFO;
        vertexShaderStageCreateInfo.stage = VK_SHADER_STAGE_VERTEX_BIT;
        vertexShaderStageCreateInfo.module = vertexShaderModule;
        vertexShaderStageCreateInfo.pName = "main";

        VkPipelineShaderStageCreateInfo fragmentShaderStageCreateInfo{};
        fragmentShaderStageCreateInfo.sType = VK_STRUCTURE_TYPE_PIPELINE_SHADER_STAGE_CREATE_INFO;
        fragmentShaderStageCreateInfo.stage = VK_SHADER_STAGE_FRAGMENT_BIT;
        fragmentShaderStageCreateInfo.module = fragmentShaderModule;
        fragmentShaderStageCreateInfo.pName = "main";

        VkPipelineShaderStageCreateInfo shaderStages[] = { vertexShaderStageCreateInfo, fragmentShaderStageCreateInfo };

        std::vector<VkDynamicState> dynamicStates = {
            VK_DYNAMIC_STATE_VIEWPORT,
            VK_DYNAMIC_STATE_SCISSOR
        };

        VkPipelineDynamicStateCreateInfo dynamicStateCreateInfo{};
        dynamicStateCreateInfo.sType = VK_STRUCTURE_TYPE_PIPELINE_DYNAMIC_STATE_CREATE_INFO;
        dynamicStateCreateInfo.dynamicStateCount = static_cast<uint32_t>(dynamicStates.size());
        dynamicStateCreateInfo.pDynamicStates = dynamicStates.data();

        VkVertexInputBindingDescription vertexInputBindingDescription = tr::vertex_t::getVertexInutBindingDescription();
        VkVertexInputAttributeDescription vertexInputAttributeDescription = tr::vertex_t::getVertexInputAttributeDescription();

        VkPipelineVertexInputStateCreateInfo vertexInputStateCreateInfo{};
        vertexInputStateCreateInfo.sType = VK_STRUCTURE_TYPE_PIPELINE_VERTEX_INPUT_STATE_CREATE_INFO;
        vertexInputStateCreateInfo.vertexBindingDescriptionCount = 1;
        vertexInputStateCreateInfo.pVertexBindingDescriptions = &vertexInputBindingDescription;
        vertexInputStateCreateInfo.vertexAttributeDescriptionCount = 1;
        vertexInputStateCreateInfo.pVertexAttributeDescriptions = &vertexInputAttributeDescription;

        VkPipelineInputAssemblyStateCreateInfo inputAssemblyStateCreateInfo{};
        inputAssemblyStateCreateInfo.sType = VK_STRUCTURE_TYPE_PIPELINE_INPUT_ASSEMBLY_STATE_CREATE_INFO;
        inputAssemblyStateCreateInfo.topology = VK_PRIMITIVE_TOPOLOGY_TRIANGLE_LIST;
        inputAssemblyStateCreateInfo.primitiveRestartEnable = VK_FALSE;

        VkPipelineViewportStateCreateInfo viewportStateCreateInfo{};
        viewportStateCreateInfo.sType = VK_STRUCTURE_TYPE_PIPELINE_VIEWPORT_STATE_CREATE_INFO;
        viewportStateCreateInfo.viewportCount = 1;
        viewportStateCreateInfo.scissorCount = 1;

        VkPipelineRasterizationStateCreateInfo rasterizationStateCreateInfo{};
        rasterizationStateCreateInfo.sType = VK_STRUCTURE_TYPE_PIPELINE_RASTERIZATION_STATE_CREATE_INFO;
        rasterizationStateCreateInfo.depthClampEnable = VK_FALSE;
        rasterizationStateCreateInfo.rasterizerDiscardEnable = VK_FALSE;
        rasterizationStateCreateInfo.polygonMode = VK_POLYGON_MODE_FILL;
        rasterizationStateCreateInfo.lineWidth = 1.0f;
        rasterizationStateCreateInfo.cullMode = VK_CULL_MODE_NONE;
        rasterizationStateCreateInfo.frontFace = VK_FRONT_FACE_CLOCKWISE;
        rasterizationStateCreateInfo.depthBiasEnable = VK_FALSE;

        VkPipelineMultisampleStateCreateInfo multisampleStateCreateInfo{};
        multisampleStateCreateInfo.sType = VK_STRUCTURE_TYPE_PIPELINE_MULTISAMPLE_STATE_CREATE_INFO;
        multisampleStateCreateInfo.sampleShadingEnable = VK_FALSE;
        multisampleStateCreateInfo.rasterizationSamples = VK_SAMPLE_COUNT_1_BIT;

        VkPipelineColorBlendAttachmentState colorBlendAttachmentState{};
        colorBlendAttachmentState.colorWriteMask = VK_COLOR_COMPONENT_R_BIT | VK_COLOR_COMPONENT_G_BIT | VK_COLOR_COMPONENT_B_BIT | VK_COLOR_COMPONENT_A_BIT;
        colorBlendAttachmentState.blendEnable = VK_TRUE;
        colorBlendAttachmentState.srcColorBlendFactor = VK_BLEND_FACTOR_SRC_ALPHA;
        colorBlendAttachmentState.dstColorBlendFactor = VK_BLEND_FACTOR_ONE_MINUS_SRC_ALPHA;
        colorBlendAttachmentState.colorBlendOp = VK_BLEND_OP_ADD;
        colorBlendAttachmentState.srcAlphaBlendFactor = VK_BLEND_FACTOR_ONE;
        colorBlendAttachmentState.dstAlphaBlendFactor = VK_BLEND_FACTOR_ZERO;
        colorBlendAttachmentState.alphaBlendOp = VK_BLEND_OP_ADD;

        VkPipelineColorBlendStateCreateInfo colorBlendStateCreateInfo{};
        colorBlendStateCreateInfo.sType = VK_STRUCTURE_TYPE_PIPELINE_COLOR_BLEND_STATE_CREATE_INFO;
        colorBlendStateCreateInfo.logicOpEnable = VK_FALSE;
        colorBlendStateCreateInfo.attachmentCount = 1;
        colorBlendStateCreateInfo.pAttachments = &colorBlendAttachmentState;

        VkPushConstantRange pushConstantRange{};
        pushConstantRange.size = sizeof(tr::character_push_constants_t);
        pushConstantRange.offset = 0;
        pushConstantRange.stageFlags = VK_SHADER_STAGE_VERTEX_BIT;

        VkPipelineLayoutCreateInfo pipelineLayoutCreateInfo{};
        pipelineLayoutCreateInfo.sType = VK_STRUCTURE_TYPE_PIPELINE_LAYOUT_CREATE_INFO;
        pipelineLayoutCreateInfo.setLayoutCount = 0;
        pipelineLayoutCreateInfo.pSetLayouts = nullptr;
        pipelineLayoutCreateInfo.pPushConstantRanges = &pushConstantRange;
        pipelineLayoutCreateInfo.pushConstantRangeCount = 1;

        if(vkCreatePipelineLayout(this->_logicalDevice, &pipelineLayoutCreateInfo, nullptr, &this->_pipelineLayout) != VK_SUCCESS) {
            throw std::runtime_error("Error creating vulkan pipeline layout");
        }

        VkGraphicsPipelineCreateInfo graphicsPipelineCreateInfo{};
        graphicsPipelineCreateInfo.sType = VK_STRUCTURE_TYPE_GRAPHICS_PIPELINE_CREATE_INFO;
        graphicsPipelineCreateInfo.stageCount = 2;
        graphicsPipelineCreateInfo.pStages = shaderStages;
        graphicsPipelineCreateInfo.pVertexInputState = &vertexInputStateCreateInfo;
        graphicsPipelineCreateInfo.pInputAssemblyState = &inputAssemblyStateCreateInfo;
        graphicsPipelineCreateInfo.pViewportState = &viewportStateCreateInfo;
        graphicsPipelineCreateInfo.pRasterizationState = &rasterizationStateCreateInfo;
        graphicsPipelineCreateInfo.pMultisampleState = &multisampleStateCreateInfo;
        graphicsPipelineCreateInfo.pDepthStencilState = nullptr;
        graphicsPipelineCreateInfo.pColorBlendState = &colorBlendStateCreateInfo;
        graphicsPipelineCreateInfo.pDynamicState = &dynamicStateCreateInfo;
        graphicsPipelineCreateInfo.layout = this->_pipelineLayout;
        graphicsPipelineCreateInfo.renderPass = this->_renderPass;
        graphicsPipelineCreateInfo.subpass = 0;

        if(vkCreateGraphicsPipelines(this->_logicalDevice, nullptr, 1, &graphicsPipelineCreateInfo, nullptr, &this->_graphicsPipeline) != VK_SUCCESS) {
            throw std::runtime_error("Error creating vulkan graphics pipeline");
        }

        vkDestroyShaderModule(this->_logicalDevice, vertexShaderModule, nullptr);
        vkDestroyShaderModule(this->_logicalDevice, fragmentShaderModule, nullptr);
    }

    /**
     * @brief Creates vulkan frame buffers
     */
    void _createFramebuffers() {
        this->_framebuffers.resize(this->_swapChainImageViews.size());

        for(size_t i = 0; i < this->_framebuffers.size(); i++) {
            VkImageView attachments[] = { this->_swapChainImageViews[i] };

            VkFramebufferCreateInfo framebufferCreateInfo{};
            framebufferCreateInfo.sType = VK_STRUCTURE_TYPE_FRAMEBUFFER_CREATE_INFO;
            framebufferCreateInfo.renderPass = this->_renderPass;
            framebufferCreateInfo.attachmentCount = 1;
            framebufferCreateInfo.pAttachments = attachments;
            framebufferCreateInfo.width = this->_swapChainExtent.width;
            framebufferCreateInfo.height = this->_swapChainExtent.height;
            framebufferCreateInfo.layers = 1;

            if(vkCreateFramebuffer(this->_logicalDevice, &framebufferCreateInfo, nullptr, &this->_framebuffers[i]) != VK_SUCCESS) {
                throw std::runtime_error("Error creating vulkan frame buffer");
            }
        }
    }

    /**
     * @brief Creates vulkan command pool
     */
    void _createCommandPool() {
        QueueFamilyIndices queueFamilyIndices = _findQueueFamilies(this->_physicalDevice);

        VkCommandPoolCreateInfo commandPoolCreateInfo{};
        commandPoolCreateInfo.sType = VK_STRUCTURE_TYPE_COMMAND_POOL_CREATE_INFO;
        commandPoolCreateInfo.flags = VK_COMMAND_POOL_CREATE_RESET_COMMAND_BUFFER_BIT;
        commandPoolCreateInfo.queueFamilyIndex = queueFamilyIndices.graphicsFamily.value();

        if(vkCreateCommandPool(this->_logicalDevice, &commandPoolCreateInfo, nullptr, &this->_commandPool) != VK_SUCCESS) {
            throw std::runtime_error("Error creating vulkan command pool");
        }
    }

    /**
     * @brief Creates vulkan command buffers
     */
    void _createCommandBuffers() {
        this->_commandBuffers.resize(MAX_FRAMES_IN_FLIGHT);

        VkCommandBufferAllocateInfo commandBufferAllocateInfo{};
        commandBufferAllocateInfo.sType = VK_STRUCTURE_TYPE_COMMAND_BUFFER_ALLOCATE_INFO;
        commandBufferAllocateInfo.commandPool = this->_commandPool;
        commandBufferAllocateInfo.level = VK_COMMAND_BUFFER_LEVEL_PRIMARY;
        commandBufferAllocateInfo.commandBufferCount = static_cast<uint32_t>(this->_commandBuffers.size());

        if(vkAllocateCommandBuffers(this->_logicalDevice, &commandBufferAllocateInfo, this->_commandBuffers.data()) != VK_SUCCESS) {
            throw std::runtime_error("Error creating vulkan command buffer");
        }
    }

    /**
     * @brief Populates the command buffer with commands
     *
     * @param commandBuffer Command buffer which is being populated with commands
     * @param imageIndex Specifies which frame buffer should be used
     */
    void _recordCommandBuffer(VkCommandBuffer commandBuffer, uint32_t imageIndex) {
        VkCommandBufferBeginInfo commandBufferBeginInfo{};
        commandBufferBeginInfo.sType = VK_STRUCTURE_TYPE_COMMAND_BUFFER_BEGIN_INFO;

        if(vkBeginCommandBuffer(commandBuffer, &commandBufferBeginInfo) != VK_SUCCESS) {
            throw std::runtime_error("Error while recording vulkan command buffer");
        }

        VkClearValue clearColor = { {{0.0f, 0.0f, 0.0f, 1.0f}} };

        VkRenderPassBeginInfo renderPassBeginInfo{};
        renderPassBeginInfo.sType = VK_STRUCTURE_TYPE_RENDER_PASS_BEGIN_INFO;
        renderPassBeginInfo.renderPass = this->_renderPass;
        renderPassBeginInfo.framebuffer = this->_framebuffers[imageIndex];
        renderPassBeginInfo.renderArea.offset = { 0, 0 };
        renderPassBeginInfo.renderArea.extent = this->_swapChainExtent;
        renderPassBeginInfo.clearValueCount = 1;
        renderPassBeginInfo.pClearValues = &clearColor;

        vkCmdBeginRenderPass(commandBuffer, &renderPassBeginInfo, VK_SUBPASS_CONTENTS_INLINE);

        vkCmdBindPipeline(commandBuffer, VK_PIPELINE_BIND_POINT_GRAPHICS, this->_graphicsPipeline);

        VkViewport viewport{};
        viewport.x = 0.0f;
        viewport.y = 0.0f;
        viewport.width = static_cast<float>(this->_swapChainExtent.width);
        viewport.height = static_cast<float>(this->_swapChainExtent.height);
        viewport.minDepth = 0.0f;
        viewport.maxDepth = 1.0f;

        VkRect2D scissor{};
        scissor.offset = { 0, 0 };
        scissor.extent = this->_swapChainExtent;

        vkCmdSetViewport(commandBuffer, 0, 1, &viewport);
        vkCmdSetScissor(commandBuffer, 0, 1, &scissor);

        if(this->_tr.getVertexCount() > 0) {
            VkBuffer vertexBuffers[] = { this->_tr.getVertexBuffer() };
            VkDeviceSize offsets[] = { 0 };

            vkCmdBindVertexBuffers(commandBuffer, 0, 1, vertexBuffers, offsets);
            vkCmdBindIndexBuffer(commandBuffer, this->_tr.getIndexBuffer(), 0, VK_INDEX_TYPE_UINT32);
        }

        for(Character &character : this->_tr.getCharacters()) {
            if(character.glyph.getVertexCount() > 0) {
                tr::character_push_constants_t pushConstants = {
                    .penX = character.getX(),
                    .penY = character.getY(),
                    .screenWidth = this->_window.get()->getWidth(),
                    .screenHeight = this->_window.get()->getHeight(),
                };
                vkCmdPushConstants(commandBuffer, this->_pipelineLayout, VK_SHADER_STAGE_VERTEX_BIT, 0, sizeof(tr::character_push_constants_t), &pushConstants);

                vkCmdDrawIndexed(commandBuffer, character.glyph.getIndexCount(), 1, character.getIndexBufferOffset(), 0, 0);
            }
        }

        vkCmdEndRenderPass(commandBuffer);

        if(vkEndCommandBuffer(commandBuffer) != VK_SUCCESS) {
            throw std::runtime_error("Error recording vulkan command buffer");
        }
    }

    /**
     * @brief Creates vulkan synchronization objects
     */
    void _createSynchronizationObjects() {
        this->_imageAvailableSemaphores.resize(MAX_FRAMES_IN_FLIGHT);
        this->_renderFinishedSemaphores.resize(MAX_FRAMES_IN_FLIGHT);
        this->_inFlightFences.resize(MAX_FRAMES_IN_FLIGHT);

        VkSemaphoreCreateInfo semaphoreCreateInfo{};
        semaphoreCreateInfo.sType = VK_STRUCTURE_TYPE_SEMAPHORE_CREATE_INFO;

        VkFenceCreateInfo fenceCreateInfo{};
        fenceCreateInfo.sType = VK_STRUCTURE_TYPE_FENCE_CREATE_INFO;
        fenceCreateInfo.flags = VK_FENCE_CREATE_SIGNALED_BIT;

        for(int i = 0; i < MAX_FRAMES_IN_FLIGHT; i++) {
            if(
                vkCreateSemaphore(this->_logicalDevice, &semaphoreCreateInfo, nullptr, &this->_imageAvailableSemaphores[i]) != VK_SUCCESS ||
                vkCreateSemaphore(this->_logicalDevice, &semaphoreCreateInfo, nullptr, &this->_renderFinishedSemaphores[i]) != VK_SUCCESS ||
                vkCreateFence(this->_logicalDevice, &fenceCreateInfo, nullptr, &this->_inFlightFences[i]) != VK_SUCCESS
            ) {
                throw std::runtime_error("Error creating vulkan synchronization objects");
            }
        }
    }

    /**
     * @brief Records and executes the command buffer, presents output to screen
     */
    void _drawFrame() {
        uint32_t currentFrameIndex = 0;

        vkWaitForFences(this->_logicalDevice, 1, &this->_inFlightFences[currentFrameIndex], true, UINT64_MAX);

        uint32_t imageIndex;
        VkResult result = vkAcquireNextImageKHR(this->_logicalDevice, this->_swapChain, UINT64_MAX, this->_imageAvailableSemaphores[currentFrameIndex], nullptr, &imageIndex);
        if(result == VK_ERROR_OUT_OF_DATE_KHR) {
            _recreateSwapChain();
            return;
        }
        else if(result != VK_SUCCESS && result != VK_SUBOPTIMAL_KHR) {
            throw std::runtime_error("Error acquiring vulkan swap chain image");
        }

        vkResetFences(this->_logicalDevice, 1, &this->_inFlightFences[currentFrameIndex]);

        vkResetCommandBuffer(this->_commandBuffers[currentFrameIndex], 0);
        _recordCommandBuffer(this->_commandBuffers[currentFrameIndex], imageIndex);

        VkSemaphore signalSemaphores[] = { this->_renderFinishedSemaphores[currentFrameIndex] };
        VkSemaphore waitSemaphores[] = { this->_imageAvailableSemaphores[currentFrameIndex] };
        VkPipelineStageFlags waitStagees[] = { VK_PIPELINE_STAGE_COLOR_ATTACHMENT_OUTPUT_BIT };

        VkSubmitInfo submitInfo{};
        submitInfo.sType = VK_STRUCTURE_TYPE_SUBMIT_INFO;
        submitInfo.waitSemaphoreCount = 1;
        submitInfo.pWaitSemaphores = waitSemaphores;
        submitInfo.pWaitDstStageMask = waitStagees;
        submitInfo.signalSemaphoreCount = 1;
        submitInfo.pSignalSemaphores = signalSemaphores;
        submitInfo.commandBufferCount = 1;
        submitInfo.pCommandBuffers = &this->_commandBuffers[currentFrameIndex];

        if(vkQueueSubmit(this->_graphicsQueue, 1, &submitInfo, this->_inFlightFences[currentFrameIndex]) != VK_SUCCESS) {
            throw std::runtime_error("Error submiting draw command buffer");
        }

        VkSwapchainKHR swapChains[] = { this->_swapChain };

        VkPresentInfoKHR presentInfo{};
        presentInfo.sType = VK_STRUCTURE_TYPE_PRESENT_INFO_KHR;
        presentInfo.waitSemaphoreCount = 1;
        presentInfo.pWaitSemaphores = signalSemaphores;
        presentInfo.swapchainCount = 1;
        presentInfo.pSwapchains = swapChains;
        presentInfo.pImageIndices = &imageIndex;

        result = vkQueuePresentKHR(this->_presentQueue, &presentInfo);
        if(result == VK_ERROR_OUT_OF_DATE_KHR || result == VK_SUBOPTIMAL_KHR || this->_window->wasResized()) {
            this->_window->resetResized();
            _recreateSwapChain();
            return;
        }
        else if(result != VK_SUCCESS) {
            throw std::runtime_error("Error presenting vulkan swap chain image");
        }

        currentFrameIndex = (currentFrameIndex + 1) % MAX_FRAMES_IN_FLIGHT;
    }
};

/**
 * @brief Entry point for app
 */
int main(int argc, char **argv) {
    std::cout << "App started" << std::endl;

    try {
        std::string filePathName;
        if(argc < 2) {
            filePathName = DEFAULT_FONT_FILE;
        }
        else {
            filePathName = argv[1];
        }

        App app(static_cast<std::string>(filePathName));
        app.run();
    } catch(const std::exception &e) {
        std::cerr << e.what() << std::endl;
        std::cerr << "App closing because of error" << std::endl;

        return EXIT_FAILURE;
    }

    std::cout << "App closing" << std::endl;
    return EXIT_SUCCESS;
}<|MERGE_RESOLUTION|>--- conflicted
+++ resolved
@@ -460,15 +460,7 @@
             return score;
         }
 
-<<<<<<< HEAD
-        if(physicalDeviceProperties.deviceType == VK_PHYSICAL_DEVICE_TYPE_DISCRETE_GPU) {
-
-#if defined(USE_WAYLAND)
-
-#else
-=======
         if (physicalDeviceProperties.deviceType == VK_PHYSICAL_DEVICE_TYPE_DISCRETE_GPU) {
->>>>>>> 4af09c7a
             score += 100;
         }
         else if(physicalDeviceProperties.deviceType == VK_PHYSICAL_DEVICE_TYPE_INTEGRATED_GPU) {
